--- conflicted
+++ resolved
@@ -8,12 +8,7 @@
 """
 import numpy as np
 import matplotlib.pyplot as plt
-<<<<<<< HEAD
-import functools as ft
-import math
-=======
 import math 
->>>>>>> a11eb2d3
 import os
 import copy
 
